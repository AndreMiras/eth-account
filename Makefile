.PHONY: clean-pyc clean-build docs

help:
	@echo "clean-build - remove build artifacts"
	@echo "clean-pyc - remove Python file artifacts"
	@echo "lint - check style with flake8"
	@echo "test - run tests quickly with the default Python"
	@echo "testall - run tests on every Python version with tox"
	@echo "release - package and upload a release"
	@echo "dist - package"

clean: clean-build clean-pyc

clean-build:
	rm -fr build/
	rm -fr dist/
	rm -fr *.egg-info

clean-pyc:
	find . -name '*.pyc' -exec rm -f {} +
	find . -name '*.pyo' -exec rm -f {} +
	find . -name '*~' -exec rm -f {} +

lint:
	tox -elint

lint-roll:
<<<<<<< HEAD
	isort --recursive eth_account tests
=======
	isort --recursive <MODULE_NAME> tests
>>>>>>> 588b1af6
	$(MAKE) lint

test:
	py.test tests

test-all:
	tox

build-docs:
	sphinx-apidoc -o docs/ . setup.py "*conftest*"
	$(MAKE) -C docs clean
	$(MAKE) -C docs html
	$(MAKE) -C docs doctest

docs: build-docs
	open docs/_build/html/index.html

linux-docs: build-docs
	xdg-open docs/_build/html/index.html

release: clean
	CURRENT_SIGN_SETTING=$(git config commit.gpgSign)
	git config commit.gpgSign true
	bumpversion $(bump)
	git push upstream && git push upstream --tags
	python setup.py sdist bdist_wheel upload
	git config commit.gpgSign "$(CURRENT_SIGN_SETTING)"

dist: clean
	python setup.py sdist bdist_wheel
	ls -l dist<|MERGE_RESOLUTION|>--- conflicted
+++ resolved
@@ -25,11 +25,7 @@
 	tox -elint
 
 lint-roll:
-<<<<<<< HEAD
 	isort --recursive eth_account tests
-=======
-	isort --recursive <MODULE_NAME> tests
->>>>>>> 588b1af6
 	$(MAKE) lint
 
 test:
